export interface Product {
  id: string
  name: string
  description: string
  price: number
  weight: string
  category: string
  image: string
  badge?: string
}

export interface CartItem extends Product {
  quantity: number
}

<<<<<<< HEAD
// Gift Card Types
export interface GiftCard {
  id: string
  code: string
  amount: number            // Original amount in cents
  balance: number           // Remaining balance in cents
  currency: string          // "gbp" or "usd"
  status: 'active' | 'redeemed' | 'expired' | 'pending'

  // Sender info
  senderName: string
  senderEmail: string

  // Recipient info
  recipientEmail: string
  recipientName?: string
  message?: string

  // Metadata
  createdAt: Date
  expiresAt: Date

  // Payment info
  paymentIntentId: string
  purchaseOrderId?: string

  // Redemption tracking
  redeemedAt?: Date
  redeemedBy?: string
  redemptions: GiftCardRedemption[]
}

export interface GiftCardRedemption {
  orderId: string
  userId: string
  amount: number
  remainingBalance: number
  timestamp: Date
}

export interface GiftCardPurchaseData {
  amount: number
  senderName: string
  senderEmail: string
  recipientEmail: string
  recipientName?: string
  message?: string
}

export interface GiftCardValidation {
  valid: boolean
  giftCard?: GiftCard
  error?: string
=======
export interface DiscountCode {
  code: string
  type: 'percentage' | 'fixed'
  value: number
  description?: string
}

export interface AppliedDiscount {
  code: string
  amount: number
  description?: string
>>>>>>> 804c2506
}<|MERGE_RESOLUTION|>--- conflicted
+++ resolved
@@ -13,7 +13,20 @@
   quantity: number
 }
 
-<<<<<<< HEAD
+// Discount Code Types
+export interface DiscountCode {
+  code: string
+  type: 'percentage' | 'fixed'
+  value: number
+  description?: string
+}
+
+export interface AppliedDiscount {
+  code: string
+  amount: number
+  description?: string
+}
+
 // Gift Card Types
 export interface GiftCard {
   id: string
@@ -67,17 +80,4 @@
   valid: boolean
   giftCard?: GiftCard
   error?: string
-=======
-export interface DiscountCode {
-  code: string
-  type: 'percentage' | 'fixed'
-  value: number
-  description?: string
-}
-
-export interface AppliedDiscount {
-  code: string
-  amount: number
-  description?: string
->>>>>>> 804c2506
 }