--- conflicted
+++ resolved
@@ -227,7 +227,6 @@
   },
 }
 
-<<<<<<< HEAD
 // Gift Card operations
 export const giftCardOperations = {
   // Generate unique gift card code
@@ -394,7 +393,8 @@
     : []
 
   return useCollection('giftCards', constraints, realtime)
-=======
+}
+
 // Email validation helper
 function isValidEmail(email: string): boolean {
   const emailRegex = /^[^\s@]+@[^\s@]+\.[^\s@]+$/
@@ -457,5 +457,4 @@
       throw new Error('Failed to subscribe. Please try again.')
     }
   },
->>>>>>> 60258119
 }